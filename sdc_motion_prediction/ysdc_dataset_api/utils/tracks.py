import math
from typing import List, Union

import numpy as np
import transforms3d as tf

from ..proto import PedestrianTrack, Scene, VehicleTrack


def get_gt_trajectory(scene: Scene, track_id: int) -> np.ndarray:
    """Extracts a ground truth trajectory from scene for an object with track_id.

<<<<<<< HEAD
# @profile
def get_gt_trajectory(scene, track_id):
=======
    Args:
        scene (Scene): scene to extract trajectory from
        track_id (int): track id to extract trajectory for

    Returns:
        np.ndarray: array of shape (N, 2), where N is specified by dataset
    """
>>>>>>> e72ea781
    horizon = len(scene.future_vehicle_tracks)
    ph = np.zeros((horizon, 2), dtype=np.float32)
    for t in range(horizon):
        for track in scene.future_vehicle_tracks[t].tracks:
            if track.track_id == track_id:
                ph[t, 0] = track.position.x
                ph[t, 1] = track.position.y
    return ph


def get_tracks_polygons(tracks: List[Union[PedestrianTrack, VehicleTrack]]) -> np.ndarray:
    """Returns a numpy array with polygons for a list of tracks.
    Each polygon represent area occupied by the respective object.
    Polygons coordinates are in global coordinate system.

    Args:
        tracks (List[Union[PedestrianTrack, VehicleTrack]]): list of tracks

    Returns:
        np.ndarray: numpy array of shape (n_tracks, 4, 2)
    """
    box_base = (np.asarray([[1, 1], [1, -1], [-1, -1], [-1, 1]]) * 0.5)[np.newaxis, ...]
    dims = np.asarray(
        [[track.dimensions.x, track.dimensions.y] for track in tracks]
    )[:, np.newaxis, :]
    boxes = box_base * dims

    origins = np.asarray(
        [[track.position.x, track.position.y] for track in tracks]
    )[:, np.newaxis, :]

    yaws = np.asarray([track_yaw(track) for track in tracks])
    s = np.sin(yaws)
    c = np.cos(yaws)
    rotation_matrices = np.array(((c, s), (-s, c))).transpose([2, 0, 1])

    return (boxes @ rotation_matrices + origins).astype(np.float32)


def track_yaw(track: Union[PedestrianTrack, VehicleTrack]) -> float:
    """Return orientation in radians for a given track.
    Since orientation for pedestrians is not available we derive it from velocity vector.

    Args:
        track (Union[PedestrianTrack, VehicleTrack]): track to get orientation for

    Returns:
        float: orientation in radians
    """
    if isinstance(track, PedestrianTrack):
        return math.atan2(track.linear_velocity.y, track.linear_velocity.x)
    elif isinstance(track, VehicleTrack):
        return track.yaw<|MERGE_RESOLUTION|>--- conflicted
+++ resolved
@@ -2,7 +2,6 @@
 from typing import List, Union
 
 import numpy as np
-import transforms3d as tf
 
 from ..proto import PedestrianTrack, Scene, VehicleTrack
 
@@ -10,10 +9,6 @@
 def get_gt_trajectory(scene: Scene, track_id: int) -> np.ndarray:
     """Extracts a ground truth trajectory from scene for an object with track_id.
 
-<<<<<<< HEAD
-# @profile
-def get_gt_trajectory(scene, track_id):
-=======
     Args:
         scene (Scene): scene to extract trajectory from
         track_id (int): track id to extract trajectory for
@@ -21,7 +16,6 @@
     Returns:
         np.ndarray: array of shape (N, 2), where N is specified by dataset
     """
->>>>>>> e72ea781
     horizon = len(scene.future_vehicle_tracks)
     ph = np.zeros((horizon, 2), dtype=np.float32)
     for t in range(horizon):
