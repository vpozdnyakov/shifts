<<<<<<< HEAD
from typing import Union, Dict
=======
from typing import Dict, Union
>>>>>>> e72ea781

import numpy as np
import torch

from ..proto import Scene


class FeatureProducerBase:
    """Base class declaring feature producing interface used in MotionPredcitionDataset."""
    def produce_features(
<<<<<<< HEAD
            self, scene, *args, **kwargs
=======
            self, scene: Scene, *args, **kwargs
>>>>>>> e72ea781
    ) -> Dict[str, Union[np.ndarray, torch.Tensor]]:
        raise NotImplementedError()<|MERGE_RESOLUTION|>--- conflicted
+++ resolved
@@ -1,8 +1,4 @@
-<<<<<<< HEAD
-from typing import Union, Dict
-=======
 from typing import Dict, Union
->>>>>>> e72ea781
 
 import numpy as np
 import torch
@@ -13,10 +9,6 @@
 class FeatureProducerBase:
     """Base class declaring feature producing interface used in MotionPredcitionDataset."""
     def produce_features(
-<<<<<<< HEAD
-            self, scene, *args, **kwargs
-=======
             self, scene: Scene, *args, **kwargs
->>>>>>> e72ea781
     ) -> Dict[str, Union[np.ndarray, torch.Tensor]]:
         raise NotImplementedError()